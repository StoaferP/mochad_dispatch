import sys
import os
import signal
import socket
import time
from datetime import datetime
import pytz
import argparse
import urllib.parse
import paho.mqtt.client as mqtt
import json
from paho.mqtt.enums import CallbackAPIVersion

import threading

import logging
from logging.handlers import RotatingFileHandler

base_path = None
args = None
dispatcher_type = None
main_logger = None
loop = None
killer = None

class GracefulKiller:
    kill_now = False

    def __init__(self):
        self.kill_now = False
        signal.signal(signal.SIGINT, self.exit_gracefully)
        signal.signal(signal.SIGTERM, self.exit_gracefully)

    def exit_gracefully(self, *args):
        self.kill_now = True
        main_logger.info("Caught signal, mochad_dispatch is exiting...")
        #exit(0)
    
    def do_kill_now(self):
        os.kill(os.getpid(), signal.SIGTERM)

    def errordie(self, message):
        """
        Print error message then quit with exit code
        """
        global main_logger
        prog = os.path.basename(sys.argv[0])
        main_logger.error("{}: error: {}\n".format(prog, message))
        self.do_kill_now()

class SocketReader:
    def __init__(self, host, port):
        self.host = host
        self.port = port
        self.sock = None
        self.sock_file = None

    def open_connection(self):
        """Open the socket and prepare the file-like object."""
        try:
            self.sock = socket.socket(socket.AF_INET, socket.SOCK_STREAM)
            self.sock.connect((self.host, self.port))
            self.sock_file = self.sock.makefile('r')
        except Exception as e:
            raise Exception("Could not connect to {}: {}".format(self.host, e))

    def read_line(self):
        """Read a single line from the socket."""
        if self.sock_file:
            return self.sock_file.readline().strip()
        else:
            raise ValueError("Connection is not open. Call open_connection first.")

    def read_to_eof(self):
        """Read all remaining content until EOF."""
        if self.sock_file:
            return self.sock_file.read()
        else:
            raise ValueError("Connection is not open. Call open_connection first.")

    def close_connection(self):
        """Close the socket and associated file."""
        if self.sock_file:
            self.sock_file.close()
        if self.sock:
            self.sock.close()

class MqttDispatcher:
    """
    MqttDispatcher object

    Used by MochadClient object to dispatch messages via MQTT

    :param mochad_host: The hostname of the mochad server.  This will be used in the topic name
    :param dispatch_uri: The URI that describes an MQTT broker.  Messages dispatched from MochadClient will be published to this broker.
    :param logger: Logger object to use
    :param cafile: The file containing trusted CA certificates.  Specifying this will enable SSL/TLS encryption to the MQTT broker
    """
    def __init__(self, mochad_host, dispatch_uri, logger, cafile, killer, legacy, mqtt_discovery):
        use_password = False
        if ',' in dispatch_uri:
            real_uri = dispatch_uri.split(',')[0]
            if 'user' in dispatch_uri and 'pass' in dispatch_uri:
                user = dispatch_uri.split(',')[1].split('=')[1]
                password = dispatch_uri.split(',')[2].split('=')[1]
                logger.debug(f"real_uri: {real_uri}, user: {user}, password: {password}")
                use_password = True
        else:
            real_uri = dispatch_uri
        uri = urllib.parse.urlparse(real_uri)
        self.mochad_host = mochad_host
        self.logger = logger
        self.killer = killer
        self.legacy = legacy
        self.mqtt_discovery = mqtt_discovery.split('/')[0]
        self.mqtt_ha_id = mqtt_discovery.split('/')[1]
        self.devices_discovered = {}
        self.host = uri.hostname
        self.port = uri.port if uri.port else 1883
        mqtt_client_id = "mochadc/{}-{}".format(os.getpid(),
                                                socket.gethostname())
        self.logger.info(f"mqtt_client_id: {mqtt_client_id}, mqtt host: {self.host}, mqtt port: {self.port}")
        self.mqttc = mqtt.Client(CallbackAPIVersion.VERSION2, mqtt_client_id)
        if use_password:
            self.logger.info(f"mqtt connection with username and password.")
            self.mqttc.username_pw_set(user, password)

        self.logger.debug("self.mqttc: {}".format(self.mqttc))
        # connection error handling
        self.reconnect_time = -1
        def on_connect(client, userdata, flags, rc, properties):
            self.reconnect_time = 0

        def on_disconnect(client, userdata, flags, rc, properties):
            # reconnect_time = -1 here means the first connection failed
            if self.reconnect_time == -1:
                # Why suggest SSL here?  If on_disconnect is called BEFORE
                # on_connect that means the socket initially connected but
                # failed BEFORE gettin got he MQTT-specific negotiation.  To my
                # knowledge only SSL happens in between those two
                self.logger.error("Could not connect to MQTT broker: possibly SSL/TLS failure")
                self.killer.do_kill_now()
            elif self.reconnect_time == 0:
                self.reconnect_time = time.time()

        self.mqttc.on_connect = on_connect
        self.mqttc.on_disconnect = on_disconnect

        # configure TLS if argument "cafile" is given
        if cafile:
            self.mqttc.tls_set(cafile)

        try:
            rc = self.mqttc.connect(self.host, self.port)
            self.logger.info(f"mqtt connect return code: {rc}")
        except Exception as e:
            raise Exception("Could not connect to MQTT broker: {}".format(e))
        self.mqttc.loop_start()

    def dispatch_message(self, addr, message_dict, kind):
        """
        Publish, in json format, a dict to an MQTT broker
        """
        if self.legacy:
            # X10 topic format
            #    X10/MOCHAD_HOST/security/DEVICE_ADDRESS
            #
            # (based on discussion at below URL)
            # https://groups.google.com/forum/#!topic/homecamp/sWqHvQnLvV0
            topic = f"X10/{self.mochad_host}/{kind}/{addr}"
            payload = json.dumps(message_dict)
            # Distinguish between status messages (security) and
            # button presses per Andy Stanford-Clark's suggestion at
            # https://groups.google.com/d/msg/mqtt/rIp1uJsT9Nk/7YOWNCQO3ZEJ
        else:
            if self.devices_discovered.get(addr) is None:
                self.devices_discovered[addr] = True
                self.dispatch_mqtt_discovery(kind, addr)
                time.sleep(1)
            
            # Home Assistant MQTT auto discovery format
            #    homeassistant/device_automation/HA_ID/mochad_dispatch/config
            #    {
            #        "action": "publish",
            #        "topic": "X10/mqtt_ha_id/button/DEVICE_ADDRESS",
            #        "payload": {
            #            "state": "ON"
            #        }
            #    }
            topic = f"X10/{self.mqtt_ha_id}/{kind}/{addr}"
            payload = json.dumps(message_dict)
        if kind == 'button':
            qos, retain = 0, False
        else:
            qos, retain = 1, True
        result, mid = self.mqttc.publish(topic, payload, qos=qos, retain=retain)
        pass

<<<<<<< HEAD
    def dispatch_mqtt_discovery(self, kind, addr):
        """
        Publish Home Assistant MQTT discovery message
        """
        topic = f"X10/{self.mqtt_ha_id}/{kind}/{addr}"
        dev_id = f"{self.mqtt_ha_id}_{addr}"
        cmp_id = f"{dev_id}_state"
        payload = {"device": {
                       "identifiers":dev_id,
                       "name":dev_id,
                       "model":"mochad_dispatch",
                       "manufacturer":"mochad_dispatch"
                    },
                   "origin": {
                       "name": "mochad_dispatch",
                       "url": "https://github.com/StoaferP/mochad_dispatch"
                   },
                   "cmps": {
                       cmp_id: {
                           "p": "binary_sensor",
                           "value_template": "{{ value_json.state }}",
                           "unique_id": f"{dev_id}_{kind}",
                       }
                   },
                   "state_topic": topic
                  }
        config_topic = f"{self.mqtt_discovery}/device/{self.mqtt_ha_id}/{addr}/config"

        qos, retain = 1, True
        result, mid = self.mqttc.publish(config_topic, json.dumps(payload), qos=qos, retain=retain)
        pass

=======
>>>>>>> dc233463
    def watchdog(self):

        """
        Continually watches the MQTT broker connection health.  Exits gracefully if the connection is retried for 60 seconds straight without success.

        Why not just do this in the on_disconnect callback?  The on_disconnect callback is not called while loop_start/loop_forever is doing an automatic reconnect.  This makes it impossible to use on_disconnect to handle reconnect issues in the loop_start/loop_forever functions.
        """
        while self.killer.kill_now == False:
            if (self.reconnect_time > 0 and 
                time.time() - self.reconnect_time > 60):

                self.logger.error(
                      "Could not reconnect to MQTT broker after 60s")
                self.killer.do_kill_now()
                break
            else:
                time.sleep(1)

class MochadClient:
    """
    MochadClient object

    Makes a persistent connection to mochad and translates RFSEC messages to MQTT

    :param host: IP/hostname of system running mochad
    :param logger: Logger object to use
    :param dispatcher: object to use for dispatching messages.  Must be MqttDispatcher

    """
    def __init__(self, host, logger, dispatcher, house_codes, killer, legacy):
        self.host = host
        self.logger = logger
        self.reconnect_time = -1
        self.reader = None
        self.dispatcher = dispatcher
        self.house_codes = house_codes
        self.killer = killer
        self.legacy = legacy
        self.pl_houseunit = None
        self.reader = None

    def parse_mochad_line(self, line):
        """
        Parse a raw line of output from mochad
        """
        if type(line) == bytes:
            line = line.decode()
        # bail out unless it's an incoming RFSEC message
        if line[15:23] == 'Rx RFSEC':

            # decode message. format is either:
            #   09/22 15:39:07 Rx RFSEC Addr: 21:26:80 Func: Contact_alert_min_DS10A
            #     ~ or ~
            #   09/22 15:39:07 Rx RFSEC Addr: 0x80 Func: Motion_alert_SP554A
            line_list = line.split(' ')
            addr = line_list[5]
            func = line_list[7]

            func_dict = self.decode_func(func)

            return addr, func_dict, 'security'

        elif line[16:20] == 'x RF':

            # decode RF message. format is:
            #   02/13 23:54:28 Rx RF HouseUnit: B1 Func: On
            #   12/15 21:30:45 Tx RF HouseUnit: A4 Func: On\n
            line_list = line.split(' ')
            house_code = line_list[5]
            hc = house_code[0:1]
            if hc in self.house_codes:
                house_func = line_list[7]
                return house_code, self.create_state_payload(house_func), 'button'

        elif line[15:20] == 'Rx PL':

            # decode PL message. format is in 2 parts:
            #   02/13 23:54:28 Rx PL HouseUnit: B1
            #   02/13 23:54:28 Rx PL House: B Func: On
            line_list = line.split(' ')
            if line_list[4] == 'HouseUnit:':
                hc = line_list[5][0:1]
                if hc in self.house_codes:
                    self.pl_houseunit = line_list[5]
            if line_list[4] == 'House:' and self.pl_houseunit != None:
                house_func = line_list[7]
                house_unit = self.pl_houseunit
                return house_unit, self.create_state_payload(house_func), 'button'
        
        return '', '', ''

    def create_state_payload(self, the_function):
        """
        Create a state payload for messages dispatched to MQTT. This will use the legacy flag to determine the format of the payload
        """
        if self.legacy:
            payload = {'func': the_function}
        else:
            payload = {'state': the_function.upper()}
        return payload

    def decode_func(self, raw_func):
        """
        Decode the "Func:" parameter of an RFSEC message
        """
        MOTION_DOOR_WINDOW_SENSORS = ['DS10A', 'DS12A', 'MS10A', 'SP554A']
        SECURITY_REMOTES = ['KR10A', 'KR15A', 'SH624']
        func_list = raw_func.split('_')
        func_dict = dict()

        func_dict['device_type'] = func_list.pop()

        # set event_type and event_state for motion and door/window sensors
        if func_dict['device_type'] in MOTION_DOOR_WINDOW_SENSORS:
            func_dict['event_type'] = func_list[0].lower()
            func_dict['event_state'] = func_list[1]
            i = 2
        elif func_dict['device_type'] in SECURITY_REMOTES:
            i = 0
        # bail out if we have an unknown device type
        else:
            raise Exception("Unknown device type in {}: {}".format(
                  raw_func, func_dict['device_type']))

        # crawl through rest of func parameters
        while i < len(func_list):
            # delay setting
            if func_list[i] == 'min' or func_list[i] == 'max':
                func_dict['delay'] = func_list[i]
            # tamper detection
            elif func_list[i] == 'tamper':
                func_dict['tamper'] = True
            # low battery
            elif func_list[i] == 'low':
                func_dict['low_battery'] = True
            # Home/Away switch on SP554A
            elif func_list[i] == 'Home' and func_list[i+1] == 'Away':
                func_dict['home_away'] = True
                # skip over 'Away' in func_list
                i += 1
            # Arm system
            elif func_list[i] == 'Arm' and i+1 == len(func_list):
                func_dict['command'] = 'arm'
            # Arm system in Home mode
            elif func_list[i] == 'Arm' and func_list[i+1] == 'Home':
                if self.legacy:
                    func_dict['command'] = 'arm_home'
                else:
                    func_dict['command'] = 'armed_home'
                # skip over 'Home' in func_list
                i += 1
            # Arm system in Away mode
            elif func_list[i] == 'Arm' and func_list[i+1] == 'Away':
                if self.legacy:
                    func_dict['command'] = 'arm_away'
                else:
                    func_dict['command'] = 'armed_away'
                # skip over 'Away' in func_list
                i += 1
            # Disarm system
            elif func_list[i] == 'Disarm':
                if self.legacy:
                    func_dict['command'] = 'disarm'
                else:
                    func_dict['command'] = 'disarming'
            # Panic
            elif func_list[i] == 'Panic':
                func_dict['command'] = 'panic'
            # Lights on
            elif func_list[i] == 'Lights' and func_list[i+1] == 'On':
                func_dict['command'] = 'lights_on'
                # skip ovedr 'On' in func_list
                i += 1
            # Lights off
            elif func_list[i] == 'Lights' and func_list[i+1] == 'Off':
                func_dict['command'] = 'lights_off'
                # skip ovedr 'Off' in func_list
                i += 1
            # unknown
            else:
                raise Exception("Unknown func parameter in {}: {}".format(
                      raw_func, func_list[i]))

            i += 1

        return func_dict

    def connect(self):
        """
        Connect to mochad
        """

        if self.reader is not None:
            self.reader.close_connection()
            self.reader = None

        self.reader = SocketReader(self.host, 1099)
        try:
            self.reader.open_connection()
        except Exception as e:
            self.logger.error("Could not connect to mochad: {}".format(e))
            raise

    def dispatch_message(self, addr, message_dict, kind):
        """
        Use dispatcher object to dispatch decoded RFSEC message
        """
        try:
            self.dispatcher.dispatch_message(addr, message_dict, kind)
        except Exception as e:
            self.logger.error(
                  "Failed to dispatch mochad message {}: {}".format(
                  message_dict, e))


    def worker(self):

        """
        Maintain the connection to mochad, read output from mochad and dispatch any RFSEC messages
        """

        # CONNECTION LOOP
        while self.killer.kill_now == False:
            # if we are in reconnect status, sleep before connecting
            if self.reconnect_time > 0:
                time.sleep(1)

                # if we've been reconnecting for over 60s, bail out
                if (time.time() - self.reconnect_time) > 60:
                    self.logger.error("Could not reconnect to mochad after 60s")
                    break

            try:
                self.connect()
            except OSError as e:
                if self.reconnect_time == 0:
                    self.reconnect_time = time.time()
                    self.logger.warn(
                          "Could not connect to mochad. Retrying: {}".format(e))
                # reconnect_time = -1 here means the first connection failed
                elif self.reconnect_time == -1:
                    self.logger.error(
                          "Could not connect to mochad: {}".format(e))
                    self.killer.do_kill_now()
                    break

                # keep trying to reconnect
                continue

            # if we make it this far we've successfully connected, reset the
            # reconnect time
            self.reconnect_time = 0
            self.logger.info(f"Connected to mochad host: {self.host}")

            # READ FROM NETWORK LOOP
            while True:
                line = self.reader.read_line()
                # an empty string means connection lost, exit read loop
                if not line:
                    break
                # parse the line
                try:
                    addr, message_dict, kind = self.parse_mochad_line(
                          line.rstrip())
                except Exception as e:
                    self.logger.error(
                          "Failed to parse mochad message {}: {}".format(
                          line, e))
                    continue

                # addr/func will be blank when we have nothing to dispatch
                if addr and message_dict:
                    # we don't to use mochad's timestamp because it lacks a year
                    message_dict['dispatch_time'] = datetime.now(
                          pytz.UTC).isoformat()
                    self.dispatch_message(addr, message_dict, kind)

            # we broke out of the read loop: we got disconnected, retry connect
            self.logger.warn("Lost connection to mochad. Retrying.")
            self.reconnect_time = time.time()

def daemon_main():
    """
    Main function which will be executed by Daemonize after initializing
    """
    global main_logger, killer, args, dispatcher_type

    main_logger.info("Start daemon_main()")

    try:
        main_logger.debug(f"dispatcher_type({args.server}, {args.dispatch_uri}, logger, {args.cafile}), killer")
        dispatcher = dispatcher_type(args.server,
                                     args.dispatch_uri,
                                     main_logger,
                                     args.cafile,
                                     killer,
                                     args.legacy,
                                     args.mqtt_discovery)
        main_logger.debug("Created dispatcher: {}".format(dispatcher))
    except Exception as e:
<<<<<<< HEAD
        killer.errordie(f"Startup error: Could not create dispatcher {e}")
=======
        main_logger.error("Startup error: {}".format(e))
        sys.exit(1)
        
    main_logger.debug("dispatcher 2: {}".format(dispatcher))
    mochad_client = MochadClient(args.server, main_logger, dispatcher, args.housecodes.upper(), killer)
>>>>>>> dc233463

    main_logger.debug("Create Mochad Client: {}".format(dispatcher))
    mochad_client = MochadClient(args.server, main_logger, dispatcher, args.housecodes.upper(), killer, args.legacy)

    main_logger.info("Start task dispatcher.watchdog()")
    dispacther_watchdog_task_handle = threading.Thread(target=dispatcher.watchdog)
    dispacther_watchdog_task_handle.daemon = (
        True  # Daemon threads will shut down when the main process exits
    )
    dispacther_watchdog_task_handle.start()

    main_logger.info("Start task mochad_client.worker()")
    mochad_client_worker_task_handle = threading.Thread(target=mochad_client.worker)
    mochad_client_worker_task_handle.daemon = (
        True  # Daemon threads will shut down when the main process exits
    )
    mochad_client_worker_task_handle.start()

    while killer.kill_now == False:
        time.sleep(2)

def main():
    """
    Main entry point into mochad_dispatch.  Processes command line arguments then hands off to Daemonize and MochadClient
    """
    global args, dispatcher_type, main_logger, base_path, killer

    killer = GracefulKiller()

    # parse command line args
    parser = argparse.ArgumentParser()
    parser.add_argument('-s', '--server', default="127.0.0.1",
            help="IP/host of server running mochad (default 127.0.0.1)")
    parser.add_argument('-f', '--foreground',
            action='store_true', default=False,
            help="Don't fork; run in foreground (for debugging)")
    parser.add_argument('-l', '--legacy',
            action='store_true', default=False,
            help="Use legacy X10 topic format (default is HomeAssistant MQTT auto discovery format)")
    parser.add_argument('-m', '--mqtt-discovery', default="homeassistant/5A0uqYZF2_mochad_dispatch",
            help="MQTT discovery for Home Assistant (default homeassistant/5A0uqYZF2_mochad_dispatch)")
    parser.add_argument('--cafile',
            help="File containing trusted CA certificates")
    parser.add_argument('-c', '--housecodes', default="ABCDEFGHIJKLMNOP",
            help="House codes for X10 devices (default ABCDEFGHIJKLMNOP)")
    parser.add_argument('dispatch_uri',
            help='dispatch messages to this URI. mqtt://host:port[,user=username,pass=password]')

    args = parser.parse_args()

    if base_path is None:
        base_path = os.path.abspath("./")

    main_logger = logging.getLogger("mochad_dispatch")
    main_logger.setLevel(logging.INFO)
    # create console handler and set level to debug
    ch = logging.StreamHandler()
    ch.setLevel(logging.INFO)

    # create formatter
    formatter = logging.Formatter("%(asctime)s %(name)s: %(levelname)s: %(message)s")

    # add formatter to ch
    ch.setFormatter(formatter)

    # add ch to logger
    main_logger.addHandler(ch)
    main_file_handler = RotatingFileHandler(
        os.path.join(base_path, "mochad_dispatch.log"), maxBytes=5000000, backupCount=2
    )
    main_file_handler.setLevel(logging.INFO)
    main_file_handler.setFormatter(formatter)
    main_logger.addHandler(main_file_handler)

    main_logger.info("Starting mochad_dispatch")
    main_logger.debug("args: {}".format(args))

    # set dispatcher type based on dispatch_uri
    uri = urllib.parse.urlparse(args.dispatch_uri)

    if uri.scheme == 'mqtt':
        dispatcher_type = MqttDispatcher
    else:
        killer.errordie("unsupported URI scheme '{}'".format(uri.scheme))

    daemon_main()

if __name__ == "__main__":
    main()
    exit(0)<|MERGE_RESOLUTION|>--- conflicted
+++ resolved
@@ -196,7 +196,6 @@
         result, mid = self.mqttc.publish(topic, payload, qos=qos, retain=retain)
         pass
 
-<<<<<<< HEAD
     def dispatch_mqtt_discovery(self, kind, addr):
         """
         Publish Home Assistant MQTT discovery message
@@ -229,10 +228,7 @@
         result, mid = self.mqttc.publish(config_topic, json.dumps(payload), qos=qos, retain=retain)
         pass
 
-=======
->>>>>>> dc233463
     def watchdog(self):
-
         """
         Continually watches the MQTT broker connection health.  Exits gracefully if the connection is retried for 60 seconds straight without success.
 
@@ -531,15 +527,7 @@
                                      args.mqtt_discovery)
         main_logger.debug("Created dispatcher: {}".format(dispatcher))
     except Exception as e:
-<<<<<<< HEAD
         killer.errordie(f"Startup error: Could not create dispatcher {e}")
-=======
-        main_logger.error("Startup error: {}".format(e))
-        sys.exit(1)
-        
-    main_logger.debug("dispatcher 2: {}".format(dispatcher))
-    mochad_client = MochadClient(args.server, main_logger, dispatcher, args.housecodes.upper(), killer)
->>>>>>> dc233463
 
     main_logger.debug("Create Mochad Client: {}".format(dispatcher))
     mochad_client = MochadClient(args.server, main_logger, dispatcher, args.housecodes.upper(), killer, args.legacy)
